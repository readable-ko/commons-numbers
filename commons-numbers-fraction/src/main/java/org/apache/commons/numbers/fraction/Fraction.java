/*
 * Licensed to the Apache Software Foundation (ASF) under one or more
 * contributor license agreements.  See the NOTICE file distributed with
 * this work for additional information regarding copyright ownership.
 * The ASF licenses this file to You under the Apache License, Version 2.0
 * (the "License"); you may not use this file except in compliance with
 * the License.  You may obtain a copy of the License at
 *
 *      http://www.apache.org/licenses/LICENSE-2.0
 *
 * Unless required by applicable law or agreed to in writing, software
 * distributed under the License is distributed on an "AS IS" BASIS,
 * WITHOUT WARRANTIES OR CONDITIONS OF ANY KIND, either express or implied.
 * See the License for the specific language governing permissions and
 * limitations under the License.
 */
package org.apache.commons.numbers.fraction;

import java.io.Serializable;
import org.apache.commons.numbers.core.ArithmeticUtils;
import org.apache.commons.numbers.core.NativeOperators;

/**
 * Representation of a rational number.
 */
public class Fraction
    extends Number
    implements Comparable<Fraction>,
               NativeOperators<Fraction>,
               Serializable {

    /** A fraction representing "1". */
    public static final Fraction ONE = new Fraction(1, 1);

    /** A fraction representing "0". */
    public static final Fraction ZERO = new Fraction(0, 1);

    /** Serializable version identifier */
    private static final long serialVersionUID = 20190701L;

    /** Parameter name for fraction (to satisfy checkstyle). */
    private static final String PARAM_NAME_FRACTION = "fraction";

    /** The default epsilon used for convergence. */
    private static final double DEFAULT_EPSILON = 1e-5;

    /** The denominator of this fraction reduced to lowest terms. Always positive. */
    private final int denominator;

    /**
     * The numerator of this fraction reduced to lowest terms. Negative if this
     * fraction's value is negative.
     */
    private final int numerator;

    /**
     * Create a fraction given the double value and either the maximum error
     * allowed or the maximum number of denominator digits.
     * <p>
     *
     * NOTE: This constructor is called with EITHER
     *   - a valid epsilon value and the maxDenominator set to Integer.MAX_VALUE
     *     (that way the maxDenominator has no effect).
     * OR
     *   - a valid maxDenominator value and the epsilon value set to zero
     *     (that way epsilon only has effect if there is an exact match before
     *     the maxDenominator value is reached).
     * </p><p>
     *
     * It has been done this way so that the same code can be (re)used for both
     * scenarios. However this could be confusing to users if it were part of
     * the public API and this constructor should therefore remain PRIVATE.
     * </p>
     *
     * See JIRA issue ticket MATH-181 for more details:
     *     https://issues.apache.org/jira/browse/MATH-181
     *
     * @param value the double value to convert to a fraction.
     * @param epsilon maximum error allowed.  The resulting fraction is
     * within {@code epsilon} of {@code value}, in absolute terms.
     * @param maxDenominator maximum denominator value allowed.
     * @param maxIterations maximum number of convergents
     * @throws IllegalArgumentException if the continued fraction failed
     * to converge.
     */
    private Fraction(double value, double epsilon, int maxDenominator, int maxIterations) {
        long overflow = Integer.MAX_VALUE;
        double r0 = value;
        long a0 = (long)Math.floor(r0);
        if (Math.abs(a0) > overflow) {
            throw new FractionException(FractionException.ERROR_CONVERSION, value, a0, 1l);
        }

        // check for (almost) integer arguments, which should not go to iterations.
        if (Math.abs(a0 - value) < epsilon) {
            this.numerator = (int) a0;
            this.denominator = 1;
            return;
        }

        long p0 = 1;
        long q0 = 0;
        long p1 = a0;
        long q1 = 1;

        long p2 = 0;
        long q2 = 1;

        int n = 0;
        boolean stop = false;
        do {
            ++n;
            double r1 = 1.0 / (r0 - a0);
            long a1 = (long)Math.floor(r1);
            p2 = (a1 * p1) + p0;
            q2 = (a1 * q1) + q0;

            if ((Math.abs(p2) > overflow) || (Math.abs(q2) > overflow)) {
                // in maxDenominator mode, if the last fraction was very close to the actual value
                // q2 may overflow in the next iteration; in this case return the last one.
                if (epsilon == 0.0 && Math.abs(q1) < maxDenominator) {
                    break;
                }
                throw new FractionException(FractionException.ERROR_CONVERSION, value, p2, q2);
            }

            double convergent = (double)p2 / (double)q2;
            if (n < maxIterations && Math.abs(convergent - value) > epsilon && q2 < maxDenominator) {
                p0 = p1;
                p1 = p2;
                q0 = q1;
                q1 = q2;
                a0 = a1;
                r0 = r1;
            } else {
                stop = true;
            }
        } while (!stop);

        if (n >= maxIterations) {
            throw new FractionException(FractionException.ERROR_CONVERSION, value, maxIterations);
        }

        if (q2 < maxDenominator) {
            this.numerator = (int) p2;
            this.denominator = (int) q2;
        } else {
            this.numerator = (int) p1;
            this.denominator = (int) q1;
        }
    }

    /**
     * Constructs an instance.
     *
     * @param num Numerator.
     * @param den Nenominator.
     * @throws ArithmeticException if the denominator is {@code zero}
     * or if integer overflow occurs.
     */
    private Fraction(int num, int den) {
        if (den == 0) {
            throw new ArithmeticException("division by zero");
        }

        // If num and den are both 2^-31, or if one is 0 and the other is 2^-31,
        // the calculation of the gcd below will fail. Ensure that this does not
        // happen by dividing both by 2 in case both are even.
        if (((num | den) & 1) == 0) {
            num >>= 1;
            den >>= 1;
        }

        // Reduce numerator and denominator by greatest common divisor.
        final int d = ArithmeticUtils.gcd(num, den);
        if (d > 1) {
            num /= d;
            den /= d;
        }

        // Move sign to numerator.
        if (den < 0) {
            if (num == Integer.MIN_VALUE ||
                den == Integer.MIN_VALUE) {
                throw new FractionException(FractionException.ERROR_NEGATION_OVERFLOW, num, den);
            }
            num = -num;
            den = -den;
        }

        this.numerator   = num;
        this.denominator = den;
    }

    /**
     * Creates an instance.
     *
     * @param value Value to convert to a fraction.
     * @throws IllegalArgumentException if the continued fraction failed to
     * converge.
     * @return a new instance.
     */
    public static Fraction from(double value) {
        return from(value, DEFAULT_EPSILON, 100);
    }

    /**
     * Create a fraction given the double value and maximum error allowed.
     *
     * <p>
     * References:
     * <ul>
     * <li><a href="http://mathworld.wolfram.com/ContinuedFraction.html">
     * Continued Fraction</a> equations (11) and (22)-(26)</li>
     * </ul>
     *
     * @param value the double value to convert to a fraction.
     * @param epsilon maximum error allowed.  The resulting fraction is within
     * {@code epsilon} of {@code value}, in absolute terms.
     * @param maxIterations maximum number of convergents
     * @throws IllegalArgumentException if the continued fraction failed to
     * converge.
     * @return a new instance.
     */
    public static Fraction from(double value, double epsilon, int maxIterations) {
        return new Fraction(value, epsilon, Integer.MAX_VALUE, maxIterations);
    }

    /**
     * Creates an instance.
     *
     * <p>
     * References:
     * <ul>
     * <li><a href="http://mathworld.wolfram.com/ContinuedFraction.html">
     * Continued Fraction</a> equations (11) and (22)-(26)</li>
     * </ul>
     *
     * @param value the double value to convert to a fraction.
     * @param maxDenominator The maximum allowed value for denominator
     * @throws IllegalArgumentException if the continued fraction failed to
     * converge.
     * @return a new instance.
     */
    public static Fraction from(double value, int maxDenominator) {
       return new Fraction(value, 0, maxDenominator, 100);
    }

    /**
     * Creates an instance.
     * The fraction is {@code num / 1}.
     *
     * @param num Numerator.
     * @return a new instance.
     */
    public static Fraction of(int num) {
        return of(num, 1);
    }

    /**
     * Return a fraction given the numerator and denominator.
     * The fraction is reduced to lowest terms.
     *
     * @param num Numerator.
     * @param den Denominator.
     * @throws ArithmeticException if the denominator is {@code zero}
     * or if integer overflow occurs.
     * @return a new instance.
     */
    public static Fraction of(int num, int den) {
        return new Fraction(num, den);
    }

    /**
     * Returns the absolute value of this fraction.
     *
     * @return the absolute value.
     */
    public Fraction abs() {
        Fraction ret;
        if (numerator >= 0) {
            ret = this;
        } else {
            ret = negate();
        }
        return ret;
    }

    /**
     * Compares this object to another based on size.
     *
     * @param object Object to compare to.
     * @return -1 if this is less than {@code object}, +1 if this is greater
     * than {@code object}, 0 if they are equal.
     */
    @Override
    public int compareTo(Fraction object) {
        long nOd = ((long) numerator) * object.denominator;
        long dOn = ((long) denominator) * object.numerator;
        return nOd < dOn ? -1 :
            nOd > dOn ? 1 :
            0;
    }

    /**
     * Retrieves the {@code double} value closest to this fraction.
     * This calculates the fraction as numerator divided by denominator.
     *
     * @return the fraction as a {@code double}.
     */
    @Override
    public double doubleValue() {
        return (double) numerator / (double) denominator;
    }

    /**
     * Test for the equality of two fractions.
     * If the lowest term numerator and denominators are the same for
     * both fractions, the two fractions are considered to be equal.
     * @param other Fraction to test for equality with.
     * @return {@code true} if the two fractions are equal, {@code false}
     * otherwise.
     */
    @Override
    public boolean equals(Object other) {
        if (this == other) {
            return true;
        }

        if (other instanceof Fraction) {
            // Since fractions are always in lowest terms, numerators and
            // denominators can be compared directly for equality.
            Fraction rhs = (Fraction) other;
            return numerator == rhs.numerator &&
                denominator == rhs.denominator;
        }

        return false;
    }

    /**
     * Retrieves the {@code float} value closest to this fraction.
     * This calculates the fraction as numerator divided by denominator.
     *
     * @return the fraction as {@code float}.
     */
    @Override
    public float floatValue() {
        return (float)doubleValue();
    }

    /**
     * @return the denominator.
     */
    public int getDenominator() {
        return denominator;
    }

    /**
     * @return the numerator.
     */
    public int getNumerator() {
        return numerator;
    }

    /** {@inheritDoc} */
    @Override
    public int hashCode() {
        return 37 * (37 * 17 + numerator) + denominator;
    }

    /**
     * Retrieves the whole number part of the fraction.
     *
     * @return the largest {@code int} value that is not larger than
     * this fraction.
     */
    @Override
    public int intValue() {
        return (int) doubleValue();
    }

    /**
     * Retrieves the whole number part of the fraction.
     *
     * @return the largest {@code long} value that is not larger than
     * this fraction.
     */
    @Override
    public long longValue() {
        return (long) doubleValue();
    }

    /**
     * Computes the additive inverse of this fraction.
     *
     * @return the opposite.
     */
    public Fraction negate() {
        if (numerator == Integer.MIN_VALUE) {
            throw new FractionException(FractionException.ERROR_NEGATION_OVERFLOW,
                                        numerator,
                                        denominator);
        }

        return new Fraction(-numerator, denominator);
    }

    /**
     * Computes the multiplicative inverse of this fraction.
     *
     * @return the reciprocal.
     */
    public Fraction reciprocal() {
        return new Fraction(denominator, numerator);
    }

    /**
     * Adds the value of this fraction to another, returning the result
     * in reduced form.
     * The algorithm follows Knuth, 4.5.1.
     *
     * @param fraction Fraction to add.
     * @return a new instance.
     * @throws ArithmeticException if the resulting numerator or denominator
     * exceeds {@code Integer.MAX_VALUE}
     */
    public Fraction add(Fraction fraction) {
        return addSub(fraction, true /* add */);
    }

    /**
     * Adds an integer to the fraction.
     *
     * @param i Value to add.
     * @return {@code this + i}.
     */
    public Fraction add(final int i) {
        return new Fraction(numerator + i * denominator, denominator);
    }

    /**
     * Subtracts the value of another fraction from the value of this one,
     * returning the result in reduced form.
     *
     * @param fraction Fraction to subtract.
     * @return a new instance.
     * @throws ArithmeticException if the resulting numerator or denominator
     * cannot be represented in an {@code int}.
     */
    public Fraction subtract(Fraction fraction) {
        return addSub(fraction, false /* subtract */);
    }

    /**
     * Subtracts an integer from this fraction.
     *
     * @param i Value to subtract.
     * @return {@code this - i}.
     */
    public Fraction subtract(final int i) {
        return new Fraction(numerator - i * denominator, denominator);
    }

    /**
<<<<<<< HEAD
     * Implement add and subtract using algorithm described in Knuth 4.5.1.
     *
     * @param fraction the fraction to add or subtract, must not be {@code null}
     * @param isAdd true to add, false to subtract
     * @return a {@code Fraction} instance with the resulting values
     * @throws NullPointerException if the fraction is {@code null}
=======
     * Implements add and subtract. This algorithm is similar to that
     * described in Knuth 4.5.1. while making some concessions to
     * performance. Note Knuth 4.5.1 Exercise 7, which observes that
     * adding two fractions with 32-bit numerators and denominators
     * requires 65 bits in extreme cases. Here calculations are performed
     * with 64-bit longs and the BigFraction class is recommended for numbers
     * that may grow large enough to be in danger of overflow.
     *
     * @param fraction the fraction to subtract.
     * @param isAdd Whether the operation is "add" or "subtract".
     * @return a new instance.
>>>>>>> dd229ecf
     * @throws ArithmeticException if the resulting numerator or denominator
     * cannot be represented in an {@code int}.
     */
    private Fraction addSub(Fraction fraction, boolean isAdd) {
        if (fraction == null) {
            throw new NullPointerException(PARAM_NAME_FRACTION);
        }

        // Zero is identity for addition.
        if (numerator == 0) {
            return isAdd ? fraction : fraction.negate();
        }

        if (fraction.numerator == 0) {
            return this;
        }

<<<<<<< HEAD
        /*
         * Let the two fractions be u/u' and v/v', and d1 = gcd(u', v').
         * First, compute t, defined as:
         *
         * t = u(v'/d1) +/- v(u'/d1)
         */
=======
        // t = u(v'/gcd) +/- v(u'/gcd)
>>>>>>> dd229ecf
        int d1 = ArithmeticUtils.gcd(denominator, fraction.denominator);
        long uvp = (long) numerator * (long) (fraction.denominator / d1);
        long upv = (long) fraction.numerator * (long) (denominator / d1);

        /*
         * The largest possible absolute value of a product of two ints is 2^62,
         * which can only happen as a result of -2^31 * -2^31 = 2^62, so a
         * product of -2^62 is not possible. It follows that (uvp - upv) cannot
         * overflow, and (uvp + upv) could only overflow if uvp = upv = 2^62.
         * But for this to happen, the terms u, v, v'/d1 and u'/d1 would all
         * have to be -2^31, which is not possible because v'/d1 and u'/d1
         * are necessarily coprime.
         */
        long t = isAdd ? uvp + upv : uvp - upv;

        /*
         * Because u is coprime to u' and v is coprime to v', t is necessarily
         * coprime to both v'/d1 and u'/d1. However, it might have a common
         * factor with d1.
         */
        long d2 = ArithmeticUtils.gcd(t, (long) d1);
        // result is (t/d2) / (u'/d1)(v'/d2)
        return of(Math.toIntExact(t / d2),
                  Math.multiplyExact(
                          denominator / d1,
                          fraction.denominator / (int) d2)
        );
    }

    /**
     * Multiplies the value of this fraction by another, returning the
     * result in reduced form.
     *
     * @param fraction Fraction to multiply by.
     * @return a new instance.
     * @throws ArithmeticException if the resulting numerator or denominator
     * exceeds {@code Integer.MAX_VALUE}
     */
    public Fraction multiply(Fraction fraction) {
        if (fraction == null) {
            throw new NullPointerException(PARAM_NAME_FRACTION);
        }

        if (numerator == 0 ||
            fraction.numerator == 0) {
            return ZERO;
        }

        // knuth 4.5.1
        // Make sure we don't overflow unless the result *must* overflow.
        int d1 = ArithmeticUtils.gcd(numerator, fraction.denominator);
        int d2 = ArithmeticUtils.gcd(fraction.numerator, denominator);
        return of(Math.multiplyExact(numerator / d1, fraction.numerator / d2),
                  Math.multiplyExact(denominator / d2, fraction.denominator / d1));
    }

    /**
     * Multiplies the fraction by an integer.
     *
     * @param i Value to multiply by.
     * @return {@code this * i}.
     */
    public Fraction multiply(final int i) {
        return multiply(of(i));
    }

    /**
     * Divides the value of this fraction by another.
     *
     * @param fraction Fraction to divide by.
     * @return a new instance.
     * @throws ArithmeticException if the fraction to divide by is zero
     * or if the resulting numerator or denominator exceeds
     * {@code Integer.MAX_VALUE}
     */
    public Fraction divide(Fraction fraction) {
        if (fraction == null) {
            throw new NullPointerException(PARAM_NAME_FRACTION);
        }
        if (fraction.numerator == 0) {
            throw new FractionException("the fraction to divide by must not be zero: {0}/{1}",
                                        fraction.numerator, fraction.denominator);
        }

        return multiply(fraction.reciprocal());
    }

    /**
     * Divides the fraction by an integer.
     *
     * @param i Value to divide by.
     * @return {@code this * i}.
     */
    public Fraction divide(final int i) {
        return divide(of(i));
    }

    /**
     * @param n Power.
     * @return <code>this<sup>n</sup></code>.
     */
    public Fraction pow(final int n) {
        if (n == 0) {
            return ONE;
        }
        if (numerator == 0) {
            return this;
        }

        return n < 0 ?
            new Fraction(ArithmeticUtils.pow(denominator, -n),
                         ArithmeticUtils.pow(numerator, -n)) :
            new Fraction(ArithmeticUtils.pow(numerator, n),
                         ArithmeticUtils.pow(denominator, n));
    }

    /** {@inheritDoc} */
    @Override
    public String toString() {
        final String str;
        if (denominator == 1) {
            str = Integer.toString(numerator);
        } else if (numerator == 0) {
            str = "0";
        } else {
            str = numerator + " / " + denominator;
        }
        return str;
    }

    /** {@inheritDoc} */
    @Override
    public Fraction zero() {
        return ZERO;
    }

    /** {@inheritDoc} */
    @Override
    public Fraction one() {
        return ONE;
    }

    /**
     * Parses a string that would be produced by {@link #toString()}
     * and instantiates the corresponding object.
     *
     * @param s String representation.
     * @return an instance.
     * @throws FractionException if the string does not conform to the
     * specification.
     */
    public static Fraction parse(String s) {
        final int slashLoc = s.indexOf("/");
        // if no slash, parse as single number
        if (slashLoc == -1) {
            return Fraction.of(Integer.parseInt(s.trim()));
        } else {
            final int num = Integer.parseInt(s.substring(0, slashLoc).trim());
            final int denom = Integer.parseInt(s.substring(slashLoc + 1).trim());
            return of(num, denom);
        }
    }
}<|MERGE_RESOLUTION|>--- conflicted
+++ resolved
@@ -463,26 +463,11 @@
     }
 
     /**
-<<<<<<< HEAD
-     * Implement add and subtract using algorithm described in Knuth 4.5.1.
-     *
-     * @param fraction the fraction to add or subtract, must not be {@code null}
-     * @param isAdd true to add, false to subtract
-     * @return a {@code Fraction} instance with the resulting values
-     * @throws NullPointerException if the fraction is {@code null}
-=======
-     * Implements add and subtract. This algorithm is similar to that
-     * described in Knuth 4.5.1. while making some concessions to
-     * performance. Note Knuth 4.5.1 Exercise 7, which observes that
-     * adding two fractions with 32-bit numerators and denominators
-     * requires 65 bits in extreme cases. Here calculations are performed
-     * with 64-bit longs and the BigFraction class is recommended for numbers
-     * that may grow large enough to be in danger of overflow.
-     *
-     * @param fraction the fraction to subtract.
+     * Implements add and subtract using algorithm described in Knuth 4.5.1.
+     *
+     * @param fraction Fraction to add or subtract.
      * @param isAdd Whether the operation is "add" or "subtract".
      * @return a new instance.
->>>>>>> dd229ecf
      * @throws ArithmeticException if the resulting numerator or denominator
      * cannot be represented in an {@code int}.
      */
@@ -500,19 +485,15 @@
             return this;
         }
 
-<<<<<<< HEAD
         /*
          * Let the two fractions be u/u' and v/v', and d1 = gcd(u', v').
          * First, compute t, defined as:
          *
          * t = u(v'/d1) +/- v(u'/d1)
          */
-=======
-        // t = u(v'/gcd) +/- v(u'/gcd)
->>>>>>> dd229ecf
-        int d1 = ArithmeticUtils.gcd(denominator, fraction.denominator);
-        long uvp = (long) numerator * (long) (fraction.denominator / d1);
-        long upv = (long) fraction.numerator * (long) (denominator / d1);
+        final int d1 = ArithmeticUtils.gcd(denominator, fraction.denominator);
+        final long uvp = (long) numerator * (long) (fraction.denominator / d1);
+        final long upv = (long) fraction.numerator * (long) (denominator / d1);
 
         /*
          * The largest possible absolute value of a product of two ints is 2^62,
@@ -523,20 +504,18 @@
          * have to be -2^31, which is not possible because v'/d1 and u'/d1
          * are necessarily coprime.
          */
-        long t = isAdd ? uvp + upv : uvp - upv;
+        final long t = isAdd ? uvp + upv : uvp - upv;
 
         /*
          * Because u is coprime to u' and v is coprime to v', t is necessarily
          * coprime to both v'/d1 and u'/d1. However, it might have a common
          * factor with d1.
          */
-        long d2 = ArithmeticUtils.gcd(t, (long) d1);
+        final long d2 = ArithmeticUtils.gcd(t, (long) d1);
         // result is (t/d2) / (u'/d1)(v'/d2)
         return of(Math.toIntExact(t / d2),
-                  Math.multiplyExact(
-                          denominator / d1,
-                          fraction.denominator / (int) d2)
-        );
+                  Math.multiplyExact(denominator / d1,
+                                     fraction.denominator / (int) d2));
     }
 
     /**
